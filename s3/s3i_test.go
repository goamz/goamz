package s3_test

import (
	"bytes"
	"crypto/md5"
	"fmt"
	"io/ioutil"
	"net/http"
	"strings"

<<<<<<< HEAD
	"../s3"
	"github.com/crowdmob/goamz/aws"
	"github.com/crowdmob/goamz/testutil"
	"launchpad.net/gocheck"
=======
	"github.com/hailocab/goamz/aws"
	"github.com/hailocab/goamz/s3"
	"github.com/hailocab/goamz/testutil"
	. "launchpad.net/gocheck"
>>>>>>> 3fa44f95
	"net"
	"sort"
	"time"
)

// AmazonServer represents an Amazon S3 server.
type AmazonServer struct {
	auth aws.Auth
}

func (s *AmazonServer) SetUp(c *gocheck.C) {
	auth, err := aws.EnvAuth()
	if err != nil {
		c.Fatal(err.Error())
	}
	s.auth = auth
}

var _ = gocheck.Suite(&AmazonClientSuite{Region: aws.USEast})
var _ = gocheck.Suite(&AmazonClientSuite{Region: aws.EUWest})
var _ = gocheck.Suite(&AmazonDomainClientSuite{Region: aws.USEast})

// AmazonClientSuite tests the client against a live S3 server.
type AmazonClientSuite struct {
	aws.Region
	srv AmazonServer
	ClientTests
}

func (s *AmazonClientSuite) SetUpSuite(c *gocheck.C) {
	if !testutil.Amazon {
		c.Skip("live tests against AWS disabled (no -amazon)")
	}
	s.srv.SetUp(c)
	s.s3 = s3.New(s.srv.auth, s.Region)
	// In case tests were interrupted in the middle before.
	s.ClientTests.Cleanup()
}

func (s *AmazonClientSuite) TearDownTest(c *gocheck.C) {
	s.ClientTests.Cleanup()
}

// AmazonDomainClientSuite tests the client against a live S3
// server using bucket names in the endpoint domain name rather
// than the request path.
type AmazonDomainClientSuite struct {
	aws.Region
	srv AmazonServer
	ClientTests
}

func (s *AmazonDomainClientSuite) SetUpSuite(c *gocheck.C) {
	if !testutil.Amazon {
		c.Skip("live tests against AWS disabled (no -amazon)")
	}
	s.srv.SetUp(c)
	region := s.Region
	region.S3BucketEndpoint = "https://${bucket}.s3.amazonaws.com"
	s.s3 = s3.New(s.srv.auth, region)
	s.ClientTests.Cleanup()
}

func (s *AmazonDomainClientSuite) TearDownTest(c *gocheck.C) {
	s.ClientTests.Cleanup()
}

// ClientTests defines integration tests designed to test the client.
// It is not used as a test suite in itself, but embedded within
// another type.
type ClientTests struct {
	s3           *s3.S3
	authIsBroken bool
}

func (s *ClientTests) Cleanup() {
	killBucket(testBucket(s.s3))
}

func testBucket(s *s3.S3) *s3.Bucket {
	// Watch out! If this function is corrupted and made to match with something
	// people own, killBucket will happily remove *everything* inside the bucket.
	key := s.Auth.AccessKey
	if len(key) >= 8 {
		key = s.Auth.AccessKey[:8]
	}
	return s.Bucket(fmt.Sprintf("goamz-%s-%s", s.Region.Name, key))
}

var attempts = aws.AttemptStrategy{
	Min:   5,
	Total: 20 * time.Second,
	Delay: 100 * time.Millisecond,
}

func killBucket(b *s3.Bucket) {
	var err error
	for attempt := attempts.Start(); attempt.Next(); {
		err = b.DelBucket()
		if err == nil {
			return
		}
		if _, ok := err.(*net.DNSError); ok {
			return
		}
		e, ok := err.(*s3.Error)
		if ok && e.Code == "NoSuchBucket" {
			return
		}
		if ok && e.Code == "BucketNotEmpty" {
			// Errors are ignored here. Just retry.
			resp, err := b.List("", "", "", 1000)
			if err == nil {
				for _, key := range resp.Contents {
					_ = b.Del(key.Key)
				}
			}
			multis, _, _ := b.ListMulti("", "")
			for _, m := range multis {
				_ = m.Abort()
			}
		}
	}
	message := "cannot delete test bucket"
	if err != nil {
		message += ": " + err.Error()
	}
	panic(message)
}

func get(url string) ([]byte, error) {
	for attempt := attempts.Start(); attempt.Next(); {
		resp, err := http.Get(url)
		if err != nil {
			if attempt.HasNext() {
				continue
			}
			return nil, err
		}
		data, err := ioutil.ReadAll(resp.Body)
		resp.Body.Close()
		if err != nil {
			if attempt.HasNext() {
				continue
			}
			return nil, err
		}
		return data, err
	}
	panic("unreachable")
}

func (s *ClientTests) TestBasicFunctionality(c *gocheck.C) {
	b := testBucket(s.s3)
	err := b.PutBucket(s3.PublicRead)
	c.Assert(err, gocheck.IsNil)

	err = b.Put("name", []byte("yo!"), "text/plain", s3.PublicRead, s3.Options{})
	c.Assert(err, gocheck.IsNil)
	defer b.Del("name")

	data, err := b.Get("name")
	c.Assert(err, gocheck.IsNil)
	c.Assert(string(data), gocheck.Equals, "yo!")

	data, err = get(b.URL("name"))
	c.Assert(err, gocheck.IsNil)
	c.Assert(string(data), gocheck.Equals, "yo!")

	buf := bytes.NewBufferString("hey!")
	err = b.PutReader("name2", buf, int64(buf.Len()), "text/plain", s3.Private, s3.Options{})
	c.Assert(err, gocheck.IsNil)
	defer b.Del("name2")

	rc, err := b.GetReader("name2")
	c.Assert(err, gocheck.IsNil)
	data, err = ioutil.ReadAll(rc)
	c.Check(err, gocheck.IsNil)
	c.Check(string(data), gocheck.Equals, "hey!")
	rc.Close()

	data, err = get(b.SignedURL("name2", time.Now().Add(time.Hour)))
	c.Assert(err, gocheck.IsNil)
	c.Assert(string(data), gocheck.Equals, "hey!")

	if !s.authIsBroken {
		data, err = get(b.SignedURL("name2", time.Now().Add(-time.Hour)))
		c.Assert(err, gocheck.IsNil)
		c.Assert(string(data), gocheck.Matches, "(?s).*AccessDenied.*")
	}

	err = b.DelBucket()
	c.Assert(err, gocheck.NotNil)

	s3err, ok := err.(*s3.Error)
	c.Assert(ok, gocheck.Equals, true)
	c.Assert(s3err.Code, gocheck.Equals, "BucketNotEmpty")
	c.Assert(s3err.BucketName, gocheck.Equals, b.Name)
	c.Assert(s3err.Message, gocheck.Equals, "The bucket you tried to delete is not empty")

	err = b.Del("name")
	c.Assert(err, gocheck.IsNil)
	err = b.Del("name2")
	c.Assert(err, gocheck.IsNil)

	err = b.DelBucket()
	c.Assert(err, gocheck.IsNil)
}

func (s *ClientTests) TestGetNotFound(c *gocheck.C) {
	b := s.s3.Bucket("goamz-" + s.s3.Auth.AccessKey)
	data, err := b.Get("non-existent")

	s3err, _ := err.(*s3.Error)
	c.Assert(s3err, gocheck.NotNil)
	c.Assert(s3err.StatusCode, gocheck.Equals, 404)
	c.Assert(s3err.Code, gocheck.Equals, "NoSuchBucket")
	c.Assert(s3err.Message, gocheck.Equals, "The specified bucket does not exist")
	c.Assert(data, gocheck.IsNil)
}

// Communicate with all endpoints to see if they are alive.
func (s *ClientTests) TestRegions(c *gocheck.C) {
	errs := make(chan error, len(aws.Regions))
	for _, region := range aws.Regions {
		go func(r aws.Region) {
			s := s3.New(s.s3.Auth, r)
			b := s.Bucket("goamz-" + s.Auth.AccessKey)
			_, err := b.Get("non-existent")
			errs <- err
		}(region)
	}
	for _ = range aws.Regions {
		err := <-errs
		if err != nil {
			s3_err, ok := err.(*s3.Error)
			if ok {
				c.Check(s3_err.Code, gocheck.Matches, "NoSuchBucket")
			} else if _, ok = err.(*net.DNSError); ok {
				// Okay as well.
			} else {
				c.Errorf("Non-S3 error: %s", err)
			}
		} else {
			c.Errorf("Test should have errored but it seems to have succeeded")
		}
	}
}

var objectNames = []string{
	"index.html",
	"index2.html",
	"photos/2006/February/sample2.jpg",
	"photos/2006/February/sample3.jpg",
	"photos/2006/February/sample4.jpg",
	"photos/2006/January/sample.jpg",
	"test/bar",
	"test/foo",
}

func keys(names ...string) []s3.Key {
	ks := make([]s3.Key, len(names))
	for i, name := range names {
		ks[i].Key = name
	}
	return ks
}

// As the ListResp specifies all the parameters to the
// request too, we use it to specify request parameters
// and expected results. The Contents field is
// used only for the key names inside it.
var listTests = []s3.ListResp{
	// normal list.
	{
		Contents: keys(objectNames...),
	}, {
		Marker:   objectNames[0],
		Contents: keys(objectNames[1:]...),
	}, {
		Marker:   objectNames[0] + "a",
		Contents: keys(objectNames[1:]...),
	}, {
		Marker: "z",
	},

	// limited results.
	{
		MaxKeys:     2,
		Contents:    keys(objectNames[0:2]...),
		IsTruncated: true,
	}, {
		MaxKeys:     2,
		Marker:      objectNames[0],
		Contents:    keys(objectNames[1:3]...),
		IsTruncated: true,
	}, {
		MaxKeys:  2,
		Marker:   objectNames[len(objectNames)-2],
		Contents: keys(objectNames[len(objectNames)-1:]...),
	},

	// with delimiter
	{
		Delimiter:      "/",
		CommonPrefixes: []string{"photos/", "test/"},
		Contents:       keys("index.html", "index2.html"),
	}, {
		Delimiter:      "/",
		Prefix:         "photos/2006/",
		CommonPrefixes: []string{"photos/2006/February/", "photos/2006/January/"},
	}, {
		Delimiter:      "/",
		Prefix:         "t",
		CommonPrefixes: []string{"test/"},
	}, {
		Delimiter:   "/",
		MaxKeys:     1,
		Contents:    keys("index.html"),
		IsTruncated: true,
	}, {
		Delimiter:      "/",
		MaxKeys:        1,
		Marker:         "index2.html",
		CommonPrefixes: []string{"photos/"},
		IsTruncated:    true,
	}, {
		Delimiter:      "/",
		MaxKeys:        1,
		Marker:         "photos/",
		CommonPrefixes: []string{"test/"},
		IsTruncated:    false,
	}, {
		Delimiter:      "Feb",
		CommonPrefixes: []string{"photos/2006/Feb"},
		Contents:       keys("index.html", "index2.html", "photos/2006/January/sample.jpg", "test/bar", "test/foo"),
	},
}

func (s *ClientTests) TestDoublePutBucket(c *gocheck.C) {
	b := testBucket(s.s3)
	err := b.PutBucket(s3.PublicRead)
	c.Assert(err, gocheck.IsNil)

	err = b.PutBucket(s3.PublicRead)
	if err != nil {
		c.Assert(err, gocheck.FitsTypeOf, new(s3.Error))
		c.Assert(err.(*s3.Error).Code, gocheck.Equals, "BucketAlreadyOwnedByYou")
	}
}

func (s *ClientTests) TestBucketList(c *gocheck.C) {
	b := testBucket(s.s3)
	err := b.PutBucket(s3.Private)
	c.Assert(err, gocheck.IsNil)

	objData := make(map[string][]byte)
	for i, path := range objectNames {
		data := []byte(strings.Repeat("a", i))
		err := b.Put(path, data, "text/plain", s3.Private, s3.Options{})
		c.Assert(err, gocheck.IsNil)
		defer b.Del(path)
		objData[path] = data
	}

	for i, t := range listTests {
		c.Logf("test %d", i)
		resp, err := b.List(t.Prefix, t.Delimiter, t.Marker, t.MaxKeys)
		c.Assert(err, gocheck.IsNil)
		c.Check(resp.Name, gocheck.Equals, b.Name)
		c.Check(resp.Delimiter, gocheck.Equals, t.Delimiter)
		c.Check(resp.IsTruncated, gocheck.Equals, t.IsTruncated)
		c.Check(resp.CommonPrefixes, gocheck.DeepEquals, t.CommonPrefixes)
		checkContents(c, resp.Contents, objData, t.Contents)
	}
}

func etag(data []byte) string {
	sum := md5.New()
	sum.Write(data)
	return fmt.Sprintf(`"%x"`, sum.Sum(nil))
}

func checkContents(c *gocheck.C, contents []s3.Key, data map[string][]byte, expected []s3.Key) {
	c.Assert(contents, gocheck.HasLen, len(expected))
	for i, k := range contents {
		c.Check(k.Key, gocheck.Equals, expected[i].Key)
		// TODO mtime
		c.Check(k.Size, gocheck.Equals, int64(len(data[k.Key])))
		c.Check(k.ETag, gocheck.Equals, etag(data[k.Key]))
	}
}

func (s *ClientTests) TestMultiInitPutList(c *gocheck.C) {
	b := testBucket(s.s3)
	err := b.PutBucket(s3.Private)
	c.Assert(err, gocheck.IsNil)

	multi, err := b.InitMulti("multi", "text/plain", s3.Private)
	c.Assert(err, gocheck.IsNil)
	c.Assert(multi.UploadId, gocheck.Matches, ".+")
	defer multi.Abort()

	var sent []s3.Part

	for i := 0; i < 5; i++ {
		p, err := multi.PutPart(i+1, strings.NewReader(fmt.Sprintf("<part %d>", i+1)))
		c.Assert(err, gocheck.IsNil)
		c.Assert(p.N, gocheck.Equals, i+1)
		c.Assert(p.Size, gocheck.Equals, int64(8))
		c.Assert(p.ETag, gocheck.Matches, ".+")
		sent = append(sent, p)
	}

	s3.SetListPartsMax(2)

	parts, err := multi.ListParts()
	c.Assert(err, gocheck.IsNil)
	c.Assert(parts, gocheck.HasLen, len(sent))
	for i := range parts {
		c.Assert(parts[i].N, gocheck.Equals, sent[i].N)
		c.Assert(parts[i].Size, gocheck.Equals, sent[i].Size)
		c.Assert(parts[i].ETag, gocheck.Equals, sent[i].ETag)
	}

	err = multi.Complete(parts)
	s3err, failed := err.(*s3.Error)
	c.Assert(failed, gocheck.Equals, true)
	c.Assert(s3err.Code, gocheck.Equals, "EntityTooSmall")

	err = multi.Abort()
	c.Assert(err, gocheck.IsNil)
	_, err = multi.ListParts()
	s3err, ok := err.(*s3.Error)
	c.Assert(ok, gocheck.Equals, true)
	c.Assert(s3err.Code, gocheck.Equals, "NoSuchUpload")
}

// This may take a minute or more due to the minimum size accepted S3
// on multipart upload parts.
func (s *ClientTests) TestMultiComplete(c *gocheck.C) {
	b := testBucket(s.s3)
	err := b.PutBucket(s3.Private)
	c.Assert(err, gocheck.IsNil)

	multi, err := b.InitMulti("multi", "text/plain", s3.Private)
	c.Assert(err, gocheck.IsNil)
	c.Assert(multi.UploadId, gocheck.Matches, ".+")
	defer multi.Abort()

	// Minimum size S3 accepts for all but the last part is 5MB.
	data1 := make([]byte, 5*1024*1024)
	data2 := []byte("<part 2>")

	part1, err := multi.PutPart(1, bytes.NewReader(data1))
	c.Assert(err, gocheck.IsNil)
	part2, err := multi.PutPart(2, bytes.NewReader(data2))
	c.Assert(err, gocheck.IsNil)

	// Purposefully reversed. The order requirement must be handled.
	err = multi.Complete([]s3.Part{part2, part1})
	c.Assert(err, gocheck.IsNil)

	data, err := b.Get("multi")
	c.Assert(err, gocheck.IsNil)

	c.Assert(len(data), gocheck.Equals, len(data1)+len(data2))
	for i := range data1 {
		if data[i] != data1[i] {
			c.Fatalf("uploaded object at byte %d: want %d, got %d", data1[i], data[i])
		}
	}
	c.Assert(string(data[len(data1):]), gocheck.Equals, string(data2))
}

type multiList []*s3.Multi

func (l multiList) Len() int           { return len(l) }
func (l multiList) Less(i, j int) bool { return l[i].Key < l[j].Key }
func (l multiList) Swap(i, j int)      { l[i], l[j] = l[j], l[i] }

func (s *ClientTests) TestListMulti(c *gocheck.C) {
	b := testBucket(s.s3)
	err := b.PutBucket(s3.Private)
	c.Assert(err, gocheck.IsNil)

	// Ensure an empty state before testing its behavior.
	multis, _, err := b.ListMulti("", "")
	for _, m := range multis {
		err := m.Abort()
		c.Assert(err, gocheck.IsNil)
	}

	keys := []string{
		"a/multi2",
		"a/multi3",
		"b/multi4",
		"multi1",
	}
	for _, key := range keys {
		m, err := b.InitMulti(key, "", s3.Private)
		c.Assert(err, gocheck.IsNil)
		defer m.Abort()
	}

	// Amazon's implementation of the multiple-request listing for
	// multipart uploads in progress seems broken in multiple ways.
	// (next tokens are not provided, etc).
	//s3.SetListMultiMax(2)

	multis, prefixes, err := b.ListMulti("", "")
	c.Assert(err, gocheck.IsNil)
	for attempt := attempts.Start(); attempt.Next() && len(multis) < len(keys); {
		multis, prefixes, err = b.ListMulti("", "")
		c.Assert(err, gocheck.IsNil)
	}
	sort.Sort(multiList(multis))
	c.Assert(prefixes, gocheck.IsNil)
	var gotKeys []string
	for _, m := range multis {
		gotKeys = append(gotKeys, m.Key)
	}
	c.Assert(gotKeys, gocheck.DeepEquals, keys)
	for _, m := range multis {
		c.Assert(m.Bucket, gocheck.Equals, b)
		c.Assert(m.UploadId, gocheck.Matches, ".+")
	}

	multis, prefixes, err = b.ListMulti("", "/")
	for attempt := attempts.Start(); attempt.Next() && len(prefixes) < 2; {
		multis, prefixes, err = b.ListMulti("", "")
		c.Assert(err, gocheck.IsNil)
	}
	c.Assert(err, gocheck.IsNil)
	c.Assert(prefixes, gocheck.DeepEquals, []string{"a/", "b/"})
	c.Assert(multis, gocheck.HasLen, 1)
	c.Assert(multis[0].Bucket, gocheck.Equals, b)
	c.Assert(multis[0].Key, gocheck.Equals, "multi1")
	c.Assert(multis[0].UploadId, gocheck.Matches, ".+")

	for attempt := attempts.Start(); attempt.Next() && len(multis) < 2; {
		multis, prefixes, err = b.ListMulti("", "")
		c.Assert(err, gocheck.IsNil)
	}
	multis, prefixes, err = b.ListMulti("a/", "/")
	c.Assert(err, gocheck.IsNil)
	c.Assert(prefixes, gocheck.IsNil)
	c.Assert(multis, gocheck.HasLen, 2)
	c.Assert(multis[0].Bucket, gocheck.Equals, b)
	c.Assert(multis[0].Key, gocheck.Equals, "a/multi2")
	c.Assert(multis[0].UploadId, gocheck.Matches, ".+")
	c.Assert(multis[1].Bucket, gocheck.Equals, b)
	c.Assert(multis[1].Key, gocheck.Equals, "a/multi3")
	c.Assert(multis[1].UploadId, gocheck.Matches, ".+")
}

func (s *ClientTests) TestMultiPutAllZeroLength(c *gocheck.C) {
	b := testBucket(s.s3)
	err := b.PutBucket(s3.Private)
	c.Assert(err, gocheck.IsNil)

	multi, err := b.InitMulti("multi", "text/plain", s3.Private)
	c.Assert(err, gocheck.IsNil)
	defer multi.Abort()

	// This tests an edge case. Amazon requires at least one
	// part for multiprat uploads to work, even the part is empty.
	parts, err := multi.PutAll(strings.NewReader(""), 5*1024*1024)
	c.Assert(err, gocheck.IsNil)
	c.Assert(parts, gocheck.HasLen, 1)
	c.Assert(parts[0].Size, gocheck.Equals, int64(0))
	c.Assert(parts[0].ETag, gocheck.Equals, `"d41d8cd98f00b204e9800998ecf8427e"`)

	err = multi.Complete(parts)
	c.Assert(err, gocheck.IsNil)
}<|MERGE_RESOLUTION|>--- conflicted
+++ resolved
@@ -7,18 +7,10 @@
 	"io/ioutil"
 	"net/http"
 	"strings"
-
-<<<<<<< HEAD
 	"../s3"
 	"github.com/crowdmob/goamz/aws"
 	"github.com/crowdmob/goamz/testutil"
 	"launchpad.net/gocheck"
-=======
-	"github.com/hailocab/goamz/aws"
-	"github.com/hailocab/goamz/s3"
-	"github.com/hailocab/goamz/testutil"
-	. "launchpad.net/gocheck"
->>>>>>> 3fa44f95
 	"net"
 	"sort"
 	"time"
