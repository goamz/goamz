package s3_test

import (
	"bytes"
	"io/ioutil"
	"net/http"
	"testing"

<<<<<<< HEAD
	"../s3"
	"github.com/crowdmob/goamz/aws"
	"github.com/crowdmob/goamz/testutil"
	"launchpad.net/gocheck"
=======
	"github.com/hailocab/goamz/aws"
	"github.com/hailocab/goamz/s3"
	"github.com/hailocab/goamz/testutil"
	. "launchpad.net/gocheck"
>>>>>>> 3fa44f95
	"time"
)

func Test(t *testing.T) {
	gocheck.TestingT(t)
}

type S struct {
	s3 *s3.S3
}

var _ = gocheck.Suite(&S{})

var testServer = testutil.NewHTTPServer()

func (s *S) SetUpSuite(c *gocheck.C) {
	testServer.Start()
<<<<<<< HEAD
	auth := aws.Auth{AccessKey: "abc", SecretKey: "123"}
=======
	auth := aws.Auth{"abc", "123", ""}
>>>>>>> 3fa44f95
	s.s3 = s3.New(auth, aws.Region{Name: "faux-region-1", S3Endpoint: testServer.URL})
}

func (s *S) TearDownSuite(c *gocheck.C) {
	s3.SetAttemptStrategy(nil)
}

func (s *S) SetUpTest(c *gocheck.C) {
	attempts := aws.AttemptStrategy{
		Total: 300 * time.Millisecond,
		Delay: 100 * time.Millisecond,
	}
	s3.SetAttemptStrategy(&attempts)
}

func (s *S) TearDownTest(c *gocheck.C) {
	testServer.Flush()
}

func (s *S) DisableRetries() {
	s3.SetAttemptStrategy(&aws.AttemptStrategy{})
}

// PutBucket docs: http://goo.gl/kBTCu

func (s *S) TestPutBucket(c *gocheck.C) {
	testServer.Response(200, nil, "")

	b := s.s3.Bucket("bucket")
	err := b.PutBucket(s3.Private)
	c.Assert(err, gocheck.IsNil)

	req := testServer.WaitRequest()
	c.Assert(req.Method, gocheck.Equals, "PUT")
	c.Assert(req.URL.Path, gocheck.Equals, "/bucket/")
	c.Assert(req.Header["Date"], gocheck.Not(gocheck.Equals), "")
}
// Head docs: http://bit.ly/17K1ylI

func (s *S) TestHead(c *gocheck.C) {
	testServer.Response(200, nil, "content")

	b := s.s3.Bucket("bucket")
	resp, err := b.Head("name", nil)

	req := testServer.WaitRequest()
	c.Assert(req.Method, gocheck.Equals, "HEAD")
	c.Assert(req.URL.Path, gocheck.Equals, "/bucket/name")
	c.Assert(req.Header["Date"], gocheck.Not(gocheck.Equals), "")

	c.Assert(err, gocheck.IsNil)
	c.Assert(resp.ContentLength, gocheck.Equals, int64(-1))
	c.Assert(resp, gocheck.FitsTypeOf, &http.Response{})
}

// DeleteBucket docs: http://goo.gl/GoBrY

func (s *S) TestDelBucket(c *gocheck.C) {
	testServer.Response(204, nil, "")

	b := s.s3.Bucket("bucket")
	err := b.DelBucket()
	c.Assert(err, gocheck.IsNil)

	req := testServer.WaitRequest()
	c.Assert(req.Method, gocheck.Equals, "DELETE")
	c.Assert(req.URL.Path, gocheck.Equals, "/bucket/")
	c.Assert(req.Header["Date"], gocheck.Not(gocheck.Equals), "")
}

// GetObject docs: http://goo.gl/isCO7

func (s *S) TestGet(c *gocheck.C) {
	testServer.Response(200, nil, "content")

	b := s.s3.Bucket("bucket")
	data, err := b.Get("name")

	req := testServer.WaitRequest()
	c.Assert(req.Method, gocheck.Equals, "GET")
	c.Assert(req.URL.Path, gocheck.Equals, "/bucket/name")
	c.Assert(req.Header["Date"], gocheck.Not(gocheck.Equals), "")

	c.Assert(err, gocheck.IsNil)
	c.Assert(string(data), gocheck.Equals, "content")
}

func (s *S) TestURL(c *gocheck.C) {
	testServer.Response(200, nil, "content")

	b := s.s3.Bucket("bucket")
	url := b.URL("name")
	r, err := http.Get(url)
	c.Assert(err, gocheck.IsNil)
	data, err := ioutil.ReadAll(r.Body)
	r.Body.Close()
	c.Assert(err, gocheck.IsNil)
	c.Assert(string(data), gocheck.Equals, "content")

	req := testServer.WaitRequest()
	c.Assert(req.Method, gocheck.Equals, "GET")
	c.Assert(req.URL.Path, gocheck.Equals, "/bucket/name")
}

func (s *S) TestGetReader(c *gocheck.C) {
	testServer.Response(200, nil, "content")

	b := s.s3.Bucket("bucket")
	rc, err := b.GetReader("name")
	c.Assert(err, gocheck.IsNil)
	data, err := ioutil.ReadAll(rc)
	rc.Close()
	c.Assert(err, gocheck.IsNil)
	c.Assert(string(data), gocheck.Equals, "content")

	req := testServer.WaitRequest()
	c.Assert(req.Method, gocheck.Equals, "GET")
	c.Assert(req.URL.Path, gocheck.Equals, "/bucket/name")
	c.Assert(req.Header["Date"], gocheck.Not(gocheck.Equals), "")
}

func (s *S) TestGetNotFound(c *gocheck.C) {
	for i := 0; i < 10; i++ {
		testServer.Response(404, nil, GetObjectErrorDump)
	}

	b := s.s3.Bucket("non-existent-bucket")
	data, err := b.Get("non-existent")

	req := testServer.WaitRequest()
	c.Assert(req.Method, gocheck.Equals, "GET")
	c.Assert(req.URL.Path, gocheck.Equals, "/non-existent-bucket/non-existent")
	c.Assert(req.Header["Date"], gocheck.Not(gocheck.Equals), "")

	s3err, _ := err.(*s3.Error)
	c.Assert(s3err, gocheck.NotNil)
	c.Assert(s3err.StatusCode, gocheck.Equals, 404)
	c.Assert(s3err.BucketName, gocheck.Equals, "non-existent-bucket")
	c.Assert(s3err.RequestId, gocheck.Equals, "3F1B667FAD71C3D8")
	c.Assert(s3err.HostId, gocheck.Equals, "L4ee/zrm1irFXY5F45fKXIRdOf9ktsKY/8TDVawuMK2jWRb1RF84i1uBzkdNqS5D")
	c.Assert(s3err.Code, gocheck.Equals, "NoSuchBucket")
	c.Assert(s3err.Message, gocheck.Equals, "The specified bucket does not exist")
	c.Assert(s3err.Error(), gocheck.Equals, "The specified bucket does not exist")
	c.Assert(data, gocheck.IsNil)
}

// PutObject docs: http://goo.gl/FEBPD

func (s *S) TestPutObject(c *gocheck.C) {
	testServer.Response(200, nil, "")

	b := s.s3.Bucket("bucket")
	err := b.Put("name", []byte("content"), "content-type", s3.Private, s3.Options{})
	c.Assert(err, gocheck.IsNil)

	req := testServer.WaitRequest()
	c.Assert(req.Method, gocheck.Equals, "PUT")
	c.Assert(req.URL.Path, gocheck.Equals, "/bucket/name")
	c.Assert(req.Header["Date"], gocheck.Not(gocheck.DeepEquals), []string{""})
	c.Assert(req.Header["Content-Type"], gocheck.DeepEquals, []string{"content-type"})
	c.Assert(req.Header["Content-Length"], gocheck.DeepEquals, []string{"7"})
	//c.Assert(req.Header["Content-MD5"], gocheck.DeepEquals, "...")
	c.Assert(req.Header["X-Amz-Acl"], gocheck.DeepEquals, []string{"private"})
}

func (s *S) TestPutReader(c *gocheck.C) {
	testServer.Response(200, nil, "")

	b := s.s3.Bucket("bucket")
	buf := bytes.NewBufferString("content")
	err := b.PutReader("name", buf, int64(buf.Len()), "content-type", s3.Private, s3.Options{})
	c.Assert(err, gocheck.IsNil)

	req := testServer.WaitRequest()
	c.Assert(req.Method, gocheck.Equals, "PUT")
	c.Assert(req.URL.Path, gocheck.Equals, "/bucket/name")
	c.Assert(req.Header["Date"], gocheck.Not(gocheck.DeepEquals), []string{""})
	c.Assert(req.Header["Content-Type"], gocheck.DeepEquals, []string{"content-type"})
	c.Assert(req.Header["Content-Length"], gocheck.DeepEquals, []string{"7"})
	//c.Assert(req.Header["Content-MD5"], gocheck.Equals, "...")
	c.Assert(req.Header["X-Amz-Acl"], gocheck.DeepEquals, []string{"private"})
}

// DelObject docs: http://goo.gl/APeTt

func (s *S) TestDelObject(c *gocheck.C) {
	testServer.Response(200, nil, "")

	b := s.s3.Bucket("bucket")
	err := b.Del("name")
	c.Assert(err, gocheck.IsNil)

	req := testServer.WaitRequest()
	c.Assert(req.Method, gocheck.Equals, "DELETE")
	c.Assert(req.URL.Path, gocheck.Equals, "/bucket/name")
	c.Assert(req.Header["Date"], gocheck.Not(gocheck.Equals), "")
}

// Bucket List Objects docs: http://goo.gl/YjQTc

func (s *S) TestList(c *gocheck.C) {
	testServer.Response(200, nil, GetListResultDump1)

	b := s.s3.Bucket("quotes")

	data, err := b.List("N", "", "", 0)
	c.Assert(err, gocheck.IsNil)

	req := testServer.WaitRequest()
	c.Assert(req.Method, gocheck.Equals, "GET")
	c.Assert(req.URL.Path, gocheck.Equals, "/quotes/")
	c.Assert(req.Header["Date"], gocheck.Not(gocheck.Equals), "")
	c.Assert(req.Form["prefix"], gocheck.DeepEquals, []string{"N"})
	c.Assert(req.Form["delimiter"], gocheck.DeepEquals, []string{""})
	c.Assert(req.Form["marker"], gocheck.DeepEquals, []string{""})
	c.Assert(req.Form["max-keys"], gocheck.DeepEquals, []string(nil))

	c.Assert(data.Name, gocheck.Equals, "quotes")
	c.Assert(data.Prefix, gocheck.Equals, "N")
	c.Assert(data.IsTruncated, gocheck.Equals, false)
	c.Assert(len(data.Contents), gocheck.Equals, 2)

	c.Assert(data.Contents[0].Key, gocheck.Equals, "Nelson")
	c.Assert(data.Contents[0].LastModified, gocheck.Equals, "2006-01-01T12:00:00.000Z")
	c.Assert(data.Contents[0].ETag, gocheck.Equals, `"828ef3fdfa96f00ad9f27c383fc9ac7f"`)
	c.Assert(data.Contents[0].Size, gocheck.Equals, int64(5))
	c.Assert(data.Contents[0].StorageClass, gocheck.Equals, "STANDARD")
	c.Assert(data.Contents[0].Owner.ID, gocheck.Equals, "bcaf161ca5fb16fd081034f")
	c.Assert(data.Contents[0].Owner.DisplayName, gocheck.Equals, "webfile")

	c.Assert(data.Contents[1].Key, gocheck.Equals, "Neo")
	c.Assert(data.Contents[1].LastModified, gocheck.Equals, "2006-01-01T12:00:00.000Z")
	c.Assert(data.Contents[1].ETag, gocheck.Equals, `"828ef3fdfa96f00ad9f27c383fc9ac7f"`)
	c.Assert(data.Contents[1].Size, gocheck.Equals, int64(4))
	c.Assert(data.Contents[1].StorageClass, gocheck.Equals, "STANDARD")
	c.Assert(data.Contents[1].Owner.ID, gocheck.Equals, "bcaf1ffd86a5fb16fd081034f")
	c.Assert(data.Contents[1].Owner.DisplayName, gocheck.Equals, "webfile")
}

func (s *S) TestListWithDelimiter(c *gocheck.C) {
	testServer.Response(200, nil, GetListResultDump2)

	b := s.s3.Bucket("quotes")

	data, err := b.List("photos/2006/", "/", "some-marker", 1000)
	c.Assert(err, gocheck.IsNil)

	req := testServer.WaitRequest()
	c.Assert(req.Method, gocheck.Equals, "GET")
	c.Assert(req.URL.Path, gocheck.Equals, "/quotes/")
	c.Assert(req.Header["Date"], gocheck.Not(gocheck.Equals), "")
	c.Assert(req.Form["prefix"], gocheck.DeepEquals, []string{"photos/2006/"})
	c.Assert(req.Form["delimiter"], gocheck.DeepEquals, []string{"/"})
	c.Assert(req.Form["marker"], gocheck.DeepEquals, []string{"some-marker"})
	c.Assert(req.Form["max-keys"], gocheck.DeepEquals, []string{"1000"})

	c.Assert(data.Name, gocheck.Equals, "example-bucket")
	c.Assert(data.Prefix, gocheck.Equals, "photos/2006/")
	c.Assert(data.Delimiter, gocheck.Equals, "/")
	c.Assert(data.Marker, gocheck.Equals, "some-marker")
	c.Assert(data.IsTruncated, gocheck.Equals, false)
	c.Assert(len(data.Contents), gocheck.Equals, 0)
	c.Assert(data.CommonPrefixes, gocheck.DeepEquals, []string{"photos/2006/feb/", "photos/2006/jan/"})
}<|MERGE_RESOLUTION|>--- conflicted
+++ resolved
@@ -5,18 +5,10 @@
 	"io/ioutil"
 	"net/http"
 	"testing"
-
-<<<<<<< HEAD
 	"../s3"
 	"github.com/crowdmob/goamz/aws"
 	"github.com/crowdmob/goamz/testutil"
 	"launchpad.net/gocheck"
-=======
-	"github.com/hailocab/goamz/aws"
-	"github.com/hailocab/goamz/s3"
-	"github.com/hailocab/goamz/testutil"
-	. "launchpad.net/gocheck"
->>>>>>> 3fa44f95
 	"time"
 )
 
@@ -34,11 +26,7 @@
 
 func (s *S) SetUpSuite(c *gocheck.C) {
 	testServer.Start()
-<<<<<<< HEAD
-	auth := aws.Auth{AccessKey: "abc", SecretKey: "123"}
-=======
-	auth := aws.Auth{"abc", "123", ""}
->>>>>>> 3fa44f95
+	auth := aws.Auth{AccessKey: "abc", SecretKey: "123", Token: ""}
 	s.s3 = s3.New(auth, aws.Region{Name: "faux-region-1", S3Endpoint: testServer.URL})
 }
 
