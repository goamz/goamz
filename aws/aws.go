//
// goamz - Go packages to interact with the Amazon Web Services.
//
//   https://wiki.ubuntu.com/goamz
//
// Copyright (c) 2011 Canonical Ltd.
//
// Written by Gustavo Niemeyer <gustavo.niemeyer@canonical.com>
//
package aws

import (
	"encoding/json"
	"encoding/xml"
	"errors"
	"fmt"
	"io/ioutil"
	"net/http"
	"net/url"
	"os"
	"time"

	"github.com/vaughan0/go-ini"
)

// Region defines the URLs where AWS services may be accessed.
//
// See http://goo.gl/d8BP1 for more details.
type Region struct {
<<<<<<< HEAD
	Name                   string // the canonical name of this region.
	EC2Endpoint            string
	S3Endpoint             string
	S3BucketEndpoint       string // Not needed by AWS S3. Use ${bucket} for bucket name.
	S3LocationConstraint   bool   // true if this region requires a LocationConstraint declaration.
	S3LowercaseBucket      bool   // true if the region requires bucket names to be lower case.
	SDBEndpoint            string
	SESEndpoint            string
	SNSEndpoint            string
	SQSEndpoint            string
	IAMEndpoint            string
	ELBEndpoint            string
	DynamoDBEndpoint       string
	CloudWatchEndpoint     string
	AutoScalingEndpoint    string
	RDSEndpoint            string
	STSEndpoint            string
	CloudFormationEndpoint string
	ECSEndpoint            string
	Sign                   SignerFunc
=======
	Name                    string // the canonical name of this region.
	EC2Endpoint             string
	S3Endpoint              string
	S3BucketEndpoint        string // Not needed by AWS S3. Use ${bucket} for bucket name.
	S3LocationConstraint    bool   // true if this region requires a LocationConstraint declaration.
	S3LowercaseBucket       bool   // true if the region requires bucket names to be lower case.
	SDBEndpoint             string
	SESEndpoint             string
	SNSEndpoint             string
	SQSEndpoint             string
	IAMEndpoint             string
	ELBEndpoint             string
	DynamoDBEndpoint        string
	CloudWatchServicepoint  ServiceInfo
	AutoScalingEndpoint     string
	RDSEndpoint             ServiceInfo
	STSEndpoint             string
	CloudFormationEndpoint  string
	ECSEndpoint             string
	DynamoDBStreamsEndpoint string
>>>>>>> 02d5144a
}

var Regions = map[string]Region{
	APNortheast.Name:  APNortheast,
	APSoutheast.Name:  APSoutheast,
	APSoutheast2.Name: APSoutheast2,
	EUCentral.Name:    EUCentral,
	EUWest.Name:       EUWest,
	USEast.Name:       USEast,
	USWest.Name:       USWest,
	USWest2.Name:      USWest2,
	USGovWest.Name:    USGovWest,
	SAEast.Name:       SAEast,
	CNNorth.Name:      CNNorth,
}

// An AWS Service interface with the API to query the AWS service
//
// Supplied as an easy way to mock out service calls during testing.
type AWSService interface {
	// Queries the AWS service at a given method/path with the params and
	// returns an http.Response and error
	Query(method, path string, params map[string]string) (*http.Response, error)
	// Builds an error given an XML payload in the http.Response, can be used
	// to process an error if the status code is not 200 for example.
	BuildError(r *http.Response) error
}

// Implements a Server Query/Post API to easily query AWS services and build
// errors when desired
type Service struct {
	auth        Auth
	endpoint    string
	serviceName string
	region      Region
}

// Create a base set of params for an action
func MakeParams(action string) map[string]string {
	params := make(map[string]string)
	params["Action"] = action
	return params
}

// Create a new AWS service to handle making requests
func NewService(auth Auth, endpoint string, region Region, serviceName string) (*Service, error) {
	return &Service{auth: auth, endpoint: endpoint, region: region, serviceName: serviceName}, nil
}

func (s *Service) Query(method, path string, params map[string]string) (*http.Response, error) {
	params["Timestamp"] = time.Now().UTC().Format(time.RFC3339)

	req, err := NewRequest(method, s.endpoint, path, params)
	if err != nil {
		return nil, err
	}
	if s.region.Sign == nil {
		// Default to V2 signature to maintain compatibility
		err = SignV2(req, s.auth, s.serviceName)
	} else {
		err = s.region.Sign(req, s.auth, s.serviceName)
	}
	if err != nil {
		return nil, err
	}

	return http.DefaultClient.Do(req)
}

func (s *Service) BuildError(r *http.Response) error {
	errors := ErrorResponse{}
	xml.NewDecoder(r.Body).Decode(&errors)
	var err Error
	err = errors.Errors
	err.RequestId = errors.RequestId
	err.StatusCode = r.StatusCode
	if err.Message == "" {
		err.Message = r.Status
	}
	return &err
}

type ErrorResponse struct {
	Errors    Error  `xml:"Error"`
	RequestId string // A unique ID for tracking the request
}

type Error struct {
	StatusCode int
	Type       string
	Code       string
	Message    string
	RequestId  string
}

func (err *Error) Error() string {
	return fmt.Sprintf("Type: %s, Code: %s, Message: %s",
		err.Type, err.Code, err.Message,
	)
}

type Auth struct {
	AccessKey, SecretKey string
	token                string
	expiration           time.Time
}

func (a *Auth) Token() string {
	if a.token == "" {
		return ""
	}
	if time.Since(a.expiration) >= -30*time.Second { //in an ideal world this should be zero assuming the instance is synching it's clock
		*a, _ = GetAuth("", "", "", time.Time{})
	}
	return a.token
}

func (a *Auth) Expiration() time.Time {
	return a.expiration
}

// To be used with other APIs that return auth credentials such as STS
func NewAuth(accessKey, secretKey, token string, expiration time.Time) *Auth {
	return &Auth{
		AccessKey:  accessKey,
		SecretKey:  secretKey,
		token:      token,
		expiration: expiration,
	}
}

// ResponseMetadata
type ResponseMetadata struct {
	RequestId string // A unique ID for tracking the request
}

type BaseResponse struct {
	ResponseMetadata ResponseMetadata
}

var unreserved = make([]bool, 128)
var hex = "0123456789ABCDEF"

func init() {
	// RFC3986
	u := "ABCDEFGHIJKLMNOPQRSTUVWXYZabcdefghijklmnopqrstuvwxyz01234567890-_.~"
	for _, c := range u {
		unreserved[c] = true
	}
}

func multimap(p map[string]string) url.Values {
	q := make(url.Values, len(p))
	for k, v := range p {
		q[k] = []string{v}
	}
	return q
}

type credentials struct {
	Code            string
	LastUpdated     string
	Type            string
	AccessKeyId     string
	SecretAccessKey string
	Token           string
	Expiration      string
}

// GetMetaData retrieves instance metadata about the current machine.
//
// See http://docs.aws.amazon.com/AWSEC2/latest/UserGuide/AESDG-chapter-instancedata.html for more details.
func GetMetaData(path string) (contents []byte, err error) {
	url := "http://169.254.169.254/latest/meta-data/" + path

	resp, err := RetryingClient.Get(url)
	if err != nil {
		return
	}
	defer resp.Body.Close()

	if resp.StatusCode != http.StatusOK {
		err = fmt.Errorf("Code %d returned for url %s", resp.StatusCode, url)
		return
	}

	body, err := ioutil.ReadAll(resp.Body)
	if err != nil {
		return
	}
	return []byte(body), err
}

func getInstanceCredentials() (cred credentials, err error) {
	credentialPath := "iam/security-credentials/"

	// Get the instance role
	role, err := GetMetaData(credentialPath)
	if err != nil {
		return
	}

	// Get the instance role credentials
	credentialJSON, err := GetMetaData(credentialPath + string(role))
	if err != nil {
		return
	}

	err = json.Unmarshal([]byte(credentialJSON), &cred)
	return
}

// GetAuth creates an Auth based on either passed in credentials,
// environment information or instance based role credentials.
func GetAuth(accessKey string, secretKey, token string, expiration time.Time) (auth Auth, err error) {
	// First try passed in credentials
	if accessKey != "" && secretKey != "" {
		return Auth{accessKey, secretKey, token, expiration}, nil
	}

	// Next try to get auth from the shared credentials file
	auth, err = SharedAuth()
	if err == nil {
		// Found auth, return
		return
	}

	// Next try to get auth from the environment
	auth, err = EnvAuth()
	if err == nil {
		// Found auth, return
		return
	}

	// Next try getting auth from the instance role
	cred, err := getInstanceCredentials()
	if err == nil {
		// Found auth, return
		auth.AccessKey = cred.AccessKeyId
		auth.SecretKey = cred.SecretAccessKey
		auth.token = cred.Token
		exptdate, err := time.Parse("2006-01-02T15:04:05Z", cred.Expiration)
		if err != nil {
			err = fmt.Errorf("Error Parseing expiration date: cred.Expiration :%s , error: %s \n", cred.Expiration, err)
		}
		auth.expiration = exptdate
		return auth, err
	}
	err = errors.New("No valid AWS authentication found")
	return auth, err
}

// EnvAuth creates an Auth based on environment information.
// The AWS_ACCESS_KEY_ID and AWS_SECRET_ACCESS_KEY environment
// variables are used.
// AWS_SESSION_TOKEN is used if present.
func EnvAuth() (auth Auth, err error) {
	auth.AccessKey = os.Getenv("AWS_ACCESS_KEY_ID")
	if auth.AccessKey == "" {
		auth.AccessKey = os.Getenv("AWS_ACCESS_KEY")
	}

	auth.SecretKey = os.Getenv("AWS_SECRET_ACCESS_KEY")
	if auth.SecretKey == "" {
		auth.SecretKey = os.Getenv("AWS_SECRET_KEY")
	}
	if auth.AccessKey == "" {
		err = errors.New("AWS_ACCESS_KEY_ID or AWS_ACCESS_KEY not found in environment")
	}
	if auth.SecretKey == "" {
		err = errors.New("AWS_SECRET_ACCESS_KEY or AWS_SECRET_KEY not found in environment")
	}

	auth.token = os.Getenv("AWS_SESSION_TOKEN")
	return
}

// SharedAuth creates an Auth based on shared credentials stored in
// $HOME/.aws/credentials. The AWS_PROFILE environment variables is used to
// select the profile.
func SharedAuth() (auth Auth, err error) {
	var profileName = os.Getenv("AWS_PROFILE")

	if profileName == "" {
		profileName = "default"
	}

	var credentialsFile = os.Getenv("AWS_CREDENTIAL_FILE")
	if credentialsFile == "" {
		var homeDir = os.Getenv("HOME")
		if homeDir == "" {
			err = errors.New("Could not get HOME")
			return
		}
		credentialsFile = homeDir + "/.aws/credentials"
	}

	file, err := ini.LoadFile(credentialsFile)
	if err != nil {
		err = errors.New("Couldn't parse AWS credentials file")
		return
	}

	var profile = file[profileName]
	if profile == nil {
		err = errors.New("Couldn't find profile in AWS credentials file")
		return
	}

	auth.AccessKey = profile["aws_access_key_id"]
	auth.SecretKey = profile["aws_secret_access_key"]

	if auth.AccessKey == "" {
		err = errors.New("AWS_ACCESS_KEY_ID not found in environment in credentials file")
	}
	if auth.SecretKey == "" {
		err = errors.New("AWS_SECRET_ACCESS_KEY not found in credentials file")
	}
	return
}

// Encode takes a string and URI-encodes it in a way suitable
// to be used in AWS signatures.
func Encode(s string) string {
	encode := false
	for i := 0; i != len(s); i++ {
		c := s[i]
		if c > 127 || !unreserved[c] {
			encode = true
			break
		}
	}
	if !encode {
		return s
	}
	e := make([]byte, len(s)*3)
	ei := 0
	for i := 0; i != len(s); i++ {
		c := s[i]
		if c > 127 || !unreserved[c] {
			e[ei] = '%'
			e[ei+1] = hex[c>>4]
			e[ei+2] = hex[c&0xF]
			ei += 3
		} else {
			e[ei] = c
			ei += 1
		}
	}
	return string(e[:ei])
}

// NewRequest builds a valid request for the given endpoint, method, path and params
func NewRequest(method, endpoint, path string, params map[string]string) (*http.Request, error) {
	req, err := http.NewRequest(method, endpoint+path, nil)
	if err != nil {
		return nil, err
	}

	req.URL.RawQuery = multimap(params).Encode()

	return req, nil
}<|MERGE_RESOLUTION|>--- conflicted
+++ resolved
@@ -27,28 +27,6 @@
 //
 // See http://goo.gl/d8BP1 for more details.
 type Region struct {
-<<<<<<< HEAD
-	Name                   string // the canonical name of this region.
-	EC2Endpoint            string
-	S3Endpoint             string
-	S3BucketEndpoint       string // Not needed by AWS S3. Use ${bucket} for bucket name.
-	S3LocationConstraint   bool   // true if this region requires a LocationConstraint declaration.
-	S3LowercaseBucket      bool   // true if the region requires bucket names to be lower case.
-	SDBEndpoint            string
-	SESEndpoint            string
-	SNSEndpoint            string
-	SQSEndpoint            string
-	IAMEndpoint            string
-	ELBEndpoint            string
-	DynamoDBEndpoint       string
-	CloudWatchEndpoint     string
-	AutoScalingEndpoint    string
-	RDSEndpoint            string
-	STSEndpoint            string
-	CloudFormationEndpoint string
-	ECSEndpoint            string
-	Sign                   SignerFunc
-=======
 	Name                    string // the canonical name of this region.
 	EC2Endpoint             string
 	S3Endpoint              string
@@ -62,14 +40,14 @@
 	IAMEndpoint             string
 	ELBEndpoint             string
 	DynamoDBEndpoint        string
-	CloudWatchServicepoint  ServiceInfo
+	CloudWatchEndpoint      string
 	AutoScalingEndpoint     string
-	RDSEndpoint             ServiceInfo
+	RDSEndpoint             string
 	STSEndpoint             string
 	CloudFormationEndpoint  string
 	ECSEndpoint             string
 	DynamoDBStreamsEndpoint string
->>>>>>> 02d5144a
+	Sign                    SignerFunc
 }
 
 var Regions = map[string]Region{
